--- conflicted
+++ resolved
@@ -1,14 +1,10 @@
-<<<<<<< HEAD
-libneo4j-client (0.9.1-1ubuntu1) xenial; urgency=low
-=======
-libneo4j-client (0.9.2-1) unstable; urgency=low
+libneo4j-client (0.9.2-1ubuntu1) xenial; urgency=low
 
   * New upstream release 0.9.2.
 
  -- Chris Leishman <chris@leishman.org>  Sat, 21 May 2016 13:37:40 +0000
 
-libneo4j-client (0.9.1-1) unstable; urgency=low
->>>>>>> 7943b3d6
+libneo4j-client (0.9.1-1ubuntu1) xenial; urgency=low
 
   * Initial packaging. Closes: #813443
 
