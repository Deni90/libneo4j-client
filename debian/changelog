<<<<<<< HEAD
libneo4j-client (0.8.2-1ubuntu1) trusty; urgency=low
=======
libneo4j-client (0.8.2-2) unstable; urgency=low

  * Bump standards version

 -- Chris Leishman <chris@leishman.org>  Mon, 22 Feb 2016 17:19:27 +0000

libneo4j-client (0.8.2-1) unstable; urgency=low
>>>>>>> 96a66b0c

  * Upstream release 0.8.2

 -- Chris Leishman <chris@leishman.org>  Mon, 22 Feb 2016 16:44:55 +0000

libneo4j-client (0.8.1-1ubuntu1) trusty; urgency=low

  * Upstream release 0.8.1

 -- Chris Leishman <chris@leishman.org>  Thu, 11 Feb 2016 02:08:41 +0000

libneo4j-client (0.8.0-1ubuntu1) trusty; urgency=low

  * Upstream release 0.8.0

 -- Chris Leishman <chris@leishman.org>  Tue, 09 Feb 2016 05:00:35 +0000

libneo4j-client (0.7.1-1ubuntu1) trusty; urgency=low

  * Initial packaging. Closes: #813443

 -- Chris Leishman <chris@leishman.org>  Tue, 02 Feb 2016 02:13:38 +0000<|MERGE_RESOLUTION|>--- conflicted
+++ resolved
@@ -1,14 +1,10 @@
-<<<<<<< HEAD
-libneo4j-client (0.8.2-1ubuntu1) trusty; urgency=low
-=======
-libneo4j-client (0.8.2-2) unstable; urgency=low
+libneo4j-client (0.8.2-2ubuntu1) trusty; urgency=low
 
   * Bump standards version
 
  -- Chris Leishman <chris@leishman.org>  Mon, 22 Feb 2016 17:19:27 +0000
 
-libneo4j-client (0.8.2-1) unstable; urgency=low
->>>>>>> 96a66b0c
+libneo4j-client (0.8.2-1ubuntu1) trusty; urgency=low
 
   * Upstream release 0.8.2
 
